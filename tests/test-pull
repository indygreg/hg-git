#!/bin/sh

# Fails for some reason, need to investigate
# "$TESTDIR/hghave" git || exit 80

# bail early if the user is already running git-daemon
echo hi | nc localhost 9418 2>/dev/null && exit 80

echo "[extensions]" >> $HGRCPATH
echo "hggit=$(echo $(dirname $(dirname $0)))" >> $HGRCPATH
echo 'hgext.graphlog =' >> $HGRCPATH
echo 'hgext.bookmarks =' >> $HGRCPATH

GIT_AUTHOR_NAME='test'; export GIT_AUTHOR_NAME
GIT_AUTHOR_EMAIL='test@example.org'; export GIT_AUTHOR_EMAIL
GIT_AUTHOR_DATE="2007-01-01 00:00:00 +0000"; export GIT_AUTHOR_DATE
GIT_COMMITTER_NAME="$GIT_AUTHOR_NAME"; export GIT_COMMITTER_NAME
GIT_COMMITTER_EMAIL="$GIT_AUTHOR_EMAIL"; export GIT_COMMITTER_EMAIL
GIT_COMMITTER_DATE="$GIT_AUTHOR_DATE"; export GIT_COMMITTER_DATE

count=10
commit()
{
    GIT_AUTHOR_DATE="2007-01-01 00:00:$count +0000"
    GIT_COMMITTER_DATE="$GIT_AUTHOR_DATE"
    git commit "$@" >/dev/null 2>/dev/null || echo "git commit error"
    count=`expr $count + 1`
}

mkdir gitrepo
cd gitrepo
git init | python -c "import sys; print sys.stdin.read().replace('$(dirname $(pwd))/', '')"
echo alpha > alpha
git add alpha
commit -m 'add alpha'

git tag alpha

<<<<<<< HEAD
git checkout -b beta  2>&1 | sed s/\'/\"/g
=======
git checkout -b beta 2>&1 | sed s/\'/\"/g
>>>>>>> fa15625f
echo beta > beta
git add beta
commit -m 'add beta'


cd ..
git daemon --base-path="$(pwd)"\
 --listen=localhost\
 --export-all\
 --pid-file=gitdaemon.pid \
 --detach --reuseaddr

echo % clone a tag
hg clone -r alpha git://localhost/gitrepo hgrepo-a
cd hgrepo-a
hg log --graph

cd ..
echo % clone a branch
hg clone -r beta git://localhost/gitrepo hgrepo-b
cd hgrepo-b
hg log --graph


cd ..
kill `cat gitdaemon.pid`<|MERGE_RESOLUTION|>--- conflicted
+++ resolved
@@ -36,11 +36,7 @@
 
 git tag alpha
 
-<<<<<<< HEAD
-git checkout -b beta  2>&1 | sed s/\'/\"/g
-=======
 git checkout -b beta 2>&1 | sed s/\'/\"/g
->>>>>>> fa15625f
 echo beta > beta
 git add beta
 commit -m 'add beta'
