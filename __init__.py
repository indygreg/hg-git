--- conflicted
+++ resolved
@@ -93,13 +93,9 @@
        _('Clone a git repository into an hg repository.'),
        ),
   "gpush":
-<<<<<<< HEAD
-        (gpush, [], _('hg gpush')),
-=======
         (gpush, [], _('hg gpush remote')),
   "gimport":
         (gimport, [], _('hg gimport')),
->>>>>>> ea7e91b7
   "gexport":
         (gexport, [], _('hg gexport')),
   "gfetch":
